name: Rust

<<<<<<< HEAD
on: [push, pull_request]
=======
on:
  push:
    branches:
      - main
  pull_request:
>>>>>>> 9d07c6fa

env:
  CARGO_TERM_COLOR: always

jobs:
  format:
    name: format
    runs-on: ubuntu-latest
    steps:
      - name: Checkout
        uses: actions/checkout@v4
      - run: rustup update stable
      - name: Check formatting
        run: cargo fmt --all --check --verbose

  build:
    name: build & test
    strategy:
      matrix:
        target:
          - x86_64-unknown-linux-gnu
          - x86_64-unknown-linux-musl
          - aarch64-apple-darwin
          - x86_64-apple-darwin
          - x86_64-pc-windows-msvc
        include:
          - target: x86_64-unknown-linux-gnu
            os: ubuntu-latest
          - target: x86_64-unknown-linux-musl
            os: ubuntu-latest
            is_musl: true
          - target: x86_64-apple-darwin
            os: macos-latest
          - target: aarch64-apple-darwin
            os: macos-latest
          - target: x86_64-pc-windows-msvc
            os: windows-latest
    runs-on: ${{ matrix.os }}
    steps:
      - name: Checkout
        uses: actions/checkout@v4
      - name: Install Rust
        run: rustup update stable && rustup default stable && rustup target add ${{ matrix.target }}
      - if: ${{ matrix.is_musl }}
        name: Install musl-tools
        run: sudo apt-get install -y musl-tools
      - name: Check samply-api with default features
        run: cargo check -p samply-api --verbose --target=${{ matrix.target }}
      - name: Build
        run: cargo build --workspace --verbose --target=${{ matrix.target }}
      - name: Test
        run: cargo test --workspace --verbose --target=${{ matrix.target }}
      - name: Clippy
        run: cargo clippy --workspace --verbose --target=${{ matrix.target }} -- -Dwarnings

<<<<<<< HEAD
    strategy:
      matrix:
        # List of targets to check. See https://forge.rust-lang.org/release/platform-support.html.
        target: 
          - aarch64-linux-android
          - aarch64-unknown-linux-gnu
          - x86_64-apple-darwin
          - x86_64-pc-windows-msvc
          - x86_64-unknown-linux-gnu
          - x86_64-unknown-linux-musl
        # Specify the OS for each target. If a target needs `cross` to be installed, set `cross: true`.
        include:
          - target: aarch64-linux-android
            os: ubuntu-latest
            cross: true
          - target: aarch64-unknown-linux-gnu
            os: ubuntu-latest
            cross: true
          - target: x86_64-apple-darwin
            os: macos-latest
          - target: x86_64-pc-windows-msvc
            os: windows-latest
          - target: x86_64-unknown-linux-gnu
            os: ubuntu-latest
          - target: x86_64-unknown-linux-musl
            os: ubuntu-latest
            cross: true
    runs-on: ${{ matrix.os }}
=======
  cross-compile:
    name: cross
    strategy:
      matrix:
        target:
          - aarch64-unknown-linux-gnu
          - aarch64-linux-android
        include:
          - target: aarch64-unknown-linux-gnu
            os: ubuntu-latest
          - target: aarch64-linux-android
            os: ubuntu-latest
    runs-on: ${{ matrix.os }}
    steps:
      - name: Checkout
        uses: actions/checkout@v4
      - name: Install Rust
        run: rustup update stable && rustup default stable && rustup target add ${{ matrix.target }}
      - name: Install cross
        # Latest cross release 0.2.5 fails to link binaries for the `aarch64-linux-android` target. A release is pending.
        # Use a specific commit until the release is out. See https://github.com/cross-rs/cross/issues/1222
        run: cargo install --git https://github.com/cross-rs/cross.git --rev 44011c8 cross
      - name: Build
        run: cross build --workspace --verbose --target=${{ matrix.target }}
      - name: Test
        run: cross test --workspace --verbose --target=${{ matrix.target }}
      - name: Clippy
        run: cross clippy --workspace --verbose --target=${{ matrix.target }} -- -Dwarnings
>>>>>>> 9d07c6fa

  aarch64-win:
    name: windows aarch64
    strategy:
      matrix:
        target:
          - aarch64-pc-windows-msvc
        include:
          - target: aarch64-pc-windows-msvc
            os: windows-latest
    runs-on: ${{ matrix.os }}
    steps:
      - name: Checkout
        uses: actions/checkout@v4
<<<<<<< HEAD
      - if: matrix.cross
        name: Install cross
        # Latest cross release 0.2.5 fails to link binaries for the `aar64-linux-android` target. A release is pending.
        # Use a specific commit until the release is out.
        run: cargo install --git https://github.com/cross-rs/cross.git --rev 44011c8 cross
      - name: Check samply-api with default features
        uses: actions-rs/cargo@v1
        with:
            use-cross: ${{ matrix.cross}}
            command: check
            args: -p samply-api --verbose --target=${{ matrix.target }}
      - name: Build
        uses: actions-rs/cargo@v1
        with:
            use-cross: ${{ matrix.cross}}
            command: build
            args: --workspace --verbose --target=${{ matrix.target }}
      - name: Test
        uses: actions-rs/cargo@v1
        with:
            use-cross: ${{ matrix.cross}}
            command: test
            args: --workspace --verbose --target=${{ matrix.target }}
      # The formatting check could be done just once because it's completly target independant.
      # For the sake of simplicity, it's done for each target.
      - name: Check formatting
        uses: actions-rs/cargo@v1
        with:
            command: fmt
            args: -- --check --verbose
      - name: Clippy
        uses: actions-rs/cargo@v1
        with:
            use-cross: ${{ matrix.cross}}
            command: clippy
            args: --workspace --verbose --target=${{ matrix.target }} -- -Dwarnings
=======
      - name: Install Rust
        run: rustup update stable && rustup default stable && rustup target add ${{ matrix.target }}
      - name: Check
        run: cargo check --workspace --verbose --target=${{ matrix.target }}
      - name: Clippy
        run: cargo clippy --workspace --verbose --target=${{ matrix.target }} -- -Dwarnings
>>>>>>> 9d07c6fa
<|MERGE_RESOLUTION|>--- conflicted
+++ resolved
@@ -1,14 +1,10 @@
 name: Rust
 
-<<<<<<< HEAD
-on: [push, pull_request]
-=======
 on:
   push:
     branches:
       - main
   pull_request:
->>>>>>> 9d07c6fa
 
 env:
   CARGO_TERM_COLOR: always
@@ -64,36 +60,6 @@
       - name: Clippy
         run: cargo clippy --workspace --verbose --target=${{ matrix.target }} -- -Dwarnings
 
-<<<<<<< HEAD
-    strategy:
-      matrix:
-        # List of targets to check. See https://forge.rust-lang.org/release/platform-support.html.
-        target: 
-          - aarch64-linux-android
-          - aarch64-unknown-linux-gnu
-          - x86_64-apple-darwin
-          - x86_64-pc-windows-msvc
-          - x86_64-unknown-linux-gnu
-          - x86_64-unknown-linux-musl
-        # Specify the OS for each target. If a target needs `cross` to be installed, set `cross: true`.
-        include:
-          - target: aarch64-linux-android
-            os: ubuntu-latest
-            cross: true
-          - target: aarch64-unknown-linux-gnu
-            os: ubuntu-latest
-            cross: true
-          - target: x86_64-apple-darwin
-            os: macos-latest
-          - target: x86_64-pc-windows-msvc
-            os: windows-latest
-          - target: x86_64-unknown-linux-gnu
-            os: ubuntu-latest
-          - target: x86_64-unknown-linux-musl
-            os: ubuntu-latest
-            cross: true
-    runs-on: ${{ matrix.os }}
-=======
   cross-compile:
     name: cross
     strategy:
@@ -122,7 +88,6 @@
         run: cross test --workspace --verbose --target=${{ matrix.target }}
       - name: Clippy
         run: cross clippy --workspace --verbose --target=${{ matrix.target }} -- -Dwarnings
->>>>>>> 9d07c6fa
 
   aarch64-win:
     name: windows aarch64
@@ -137,48 +102,9 @@
     steps:
       - name: Checkout
         uses: actions/checkout@v4
-<<<<<<< HEAD
-      - if: matrix.cross
-        name: Install cross
-        # Latest cross release 0.2.5 fails to link binaries for the `aar64-linux-android` target. A release is pending.
-        # Use a specific commit until the release is out.
-        run: cargo install --git https://github.com/cross-rs/cross.git --rev 44011c8 cross
-      - name: Check samply-api with default features
-        uses: actions-rs/cargo@v1
-        with:
-            use-cross: ${{ matrix.cross}}
-            command: check
-            args: -p samply-api --verbose --target=${{ matrix.target }}
-      - name: Build
-        uses: actions-rs/cargo@v1
-        with:
-            use-cross: ${{ matrix.cross}}
-            command: build
-            args: --workspace --verbose --target=${{ matrix.target }}
-      - name: Test
-        uses: actions-rs/cargo@v1
-        with:
-            use-cross: ${{ matrix.cross}}
-            command: test
-            args: --workspace --verbose --target=${{ matrix.target }}
-      # The formatting check could be done just once because it's completly target independant.
-      # For the sake of simplicity, it's done for each target.
-      - name: Check formatting
-        uses: actions-rs/cargo@v1
-        with:
-            command: fmt
-            args: -- --check --verbose
-      - name: Clippy
-        uses: actions-rs/cargo@v1
-        with:
-            use-cross: ${{ matrix.cross}}
-            command: clippy
-            args: --workspace --verbose --target=${{ matrix.target }} -- -Dwarnings
-=======
       - name: Install Rust
         run: rustup update stable && rustup default stable && rustup target add ${{ matrix.target }}
       - name: Check
         run: cargo check --workspace --verbose --target=${{ matrix.target }}
       - name: Clippy
-        run: cargo clippy --workspace --verbose --target=${{ matrix.target }} -- -Dwarnings
->>>>>>> 9d07c6fa
+        run: cargo clippy --workspace --verbose --target=${{ matrix.target }} -- -Dwarnings